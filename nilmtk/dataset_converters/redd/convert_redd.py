from __future__ import print_function, division
import pandas as pd
import numpy as np
from copy import deepcopy
from os.path import join, isdir, isfile
from os import listdir
import re
from sys import stdout
from nilmtk.datastore import Key, HDFDataStore, CSVDataStore
from nilmtk.timeframe import TimeFrame
from nilmtk.measurement import LEVEL_NAMES
from nilmtk.utils import get_module_directory, check_directory_exists
from nilm_metadata import convert_yaml_to_hdf5, save_yaml_to_datastore

"""
TODO:
* The bottleneck appears to be CPU.  So could be sped up by using 
  multiprocessing module to use multiple CPU cores to load REDD channels in 
  parallel.
"""


def convert_redd(redd_path, hdf_filename, format='HDF'):
    """
    Parameters
    ----------
    redd_path : str
        The root path of the REDD low_freq dataset.
    hdf_filename : str
        The destination HDF5 filename (including path and suffix).
    format : str
        format of output. Either 'HDF' or 'CSV'. Defaults to 'HDF'
    """

    def _redd_measurement_mapping_func(house_id, chan_id):
        ac_type = 'apparent' if chan_id <= 2 else 'active'
        return [('power', ac_type)]
        
    # Open DataStore
    if format == 'HDF':
        store = HDFDataStore(hdf_filename, mode='w')
    elif format == 'CSV':
        store = CSVDataStore(hdf_filename)
    else:
        raise ValueError('format not recognised')

    # Convert raw data to DataStore
    _convert(redd_path, store, _redd_measurement_mapping_func, 'US/Eastern')

    # Add metadata
    save_yaml_to_datastore(join(get_module_directory(), 
                              'dataset_converters', 
                              'redd', 
                              'metadata'),
                         store)
    store.close()

    print("Done converting REDD to HDF5!")


<<<<<<< HEAD
def _convert(input_path, store, measurement_mapping_func, tz):
=======
def _convert(input_path, hdf_filename, measurement_mapping_func, tz, 
             sort_index=True):
>>>>>>> d8fae1f6
    """
    Parameters
    ----------
    input_path : str
        The root path of the REDD low_freq dataset.
    store : DataStore
        The NILMTK DataStore object.
    measurement_mapping_func : function
        Must take these parameters:
            - house_id
            - chan_id
        Function should return a list of tuples e.g. [('power', 'active')]
    tz : str 
        Timezone e.g. 'US/Eastern'
    sort_index : bool
    """

    check_directory_exists(input_path)

<<<<<<< HEAD
=======
    # Open HDF5 file
    store = pd.HDFStore(hdf_filename, 'w', complevel=9, complib='blosc')

>>>>>>> d8fae1f6
    # Iterate though all houses and channels
    houses = _find_all_houses(input_path)
    for house_id in houses:
        print("Loading house", house_id, end="... ")
        stdout.flush()
        chans = _find_all_chans(input_path, house_id)
        for chan_id in chans:
            print(chan_id, end=" ")
            stdout.flush()
            key = Key(building=house_id, meter=chan_id)
            measurements = measurement_mapping_func(house_id, chan_id)
            csv_filename = _get_csv_filename(input_path, key)
            df = _load_csv(csv_filename, measurements, tz)
<<<<<<< HEAD
            df = df.sort_index() # raw REDD data isn't always sorted
            #store.put(str(key), df, format='table')
            #store.flush()
            store.append(str(key), df)
=======
            if sort_index:
                df = df.sort_index() # raw REDD data isn't always sorted
            _store_put(store, str(key), df)
            store.flush()
>>>>>>> d8fae1f6
        print()

    #store.close()
    

def _store_put(store, key, df):
    """
    Parameters
    ----------
    store : HDFStore
    key : str
    df : pd.DataFrame
    """
    store.put(key, df, format='table', expectedrows=len(df), index=False)
    store.create_table_index(key, columns=['index'], kind='full', optlevel=9)
    

def _find_all_houses(input_path):
    """
    Returns
    -------
    list of integers (house instances)
    """
    dir_names = [p for p in listdir(input_path) if isdir(join(input_path, p))]
    return _matching_ints(dir_names, '^house_(\d)$')


def _find_all_chans(input_path, house_id):
    """
    Returns
    -------
    list of integers (channels)
    """
    house_path = join(input_path, 'house_{:d}'.format(house_id))
    filenames = [p for p in listdir(house_path) if isfile(join(house_path, p))]
    return _matching_ints(filenames, '^channel_(\d\d?).dat$')


def _matching_ints(strings, regex):
    """Uses regular expression to select and then extract an integer from
    strings.

    Parameters
    ----------
    strings : list of strings
    regex : string
        Regular Expression.  Including one group.  This group is used to
        extract the integer from each string.

    Returns
    -------
    list of ints
    """
    ints = []
    p = re.compile(regex)
    for string in strings:
        m = p.match(string)
        if m:
            integer = int(m.group(1))
            ints.append(integer)
    ints.sort()
    return ints


def _get_csv_filename(input_path, key_obj):
    """
    Parameters
    ----------
    input_path : (str) the root path of the REDD low_freq dataset
    key_obj : (nilmtk.Key) the house and channel to load

    Returns
    ------- 
    filename : str
    """
    assert isinstance(input_path, str)
    assert isinstance(key_obj, Key)

    # Get path
    house_path = 'house_{:d}'.format(key_obj.building)
    path = join(input_path, house_path)
    assert isdir(path)

    # Get filename
    filename = 'channel_{:d}.dat'.format(key_obj.meter)
    filename = join(path, filename)
    assert isfile(filename)

    return filename


def _load_csv(filename, columns, tz):
    """
    Parameters
    ----------
    filename : str
    columns : list of tuples (for hierarchical column index)
    tz : str e.g. 'US/Eastern'

    Returns
    -------
    dataframe
    """
    # Load data
    df = pd.read_csv(filename, sep=' ', names=columns,
                     dtype={m:np.float32 for m in columns})
    
    # Modify the column labels to reflect the power measurements recorded.
    df.columns.set_names(LEVEL_NAMES, inplace=True)

    # Convert the integer index column to timezone-aware datetime 
    df.index = pd.to_datetime(df.index.values, unit='s', utc=True)
    df = df.tz_convert(tz)

    return df<|MERGE_RESOLUTION|>--- conflicted
+++ resolved
@@ -57,13 +57,7 @@
 
     print("Done converting REDD to HDF5!")
 
-
-<<<<<<< HEAD
-def _convert(input_path, store, measurement_mapping_func, tz):
-=======
-def _convert(input_path, hdf_filename, measurement_mapping_func, tz, 
-             sort_index=True):
->>>>>>> d8fae1f6
+def _convert(input_path, store, measurement_mapping_func, tz, sort_index=True):
     """
     Parameters
     ----------
@@ -83,12 +77,6 @@
 
     check_directory_exists(input_path)
 
-<<<<<<< HEAD
-=======
-    # Open HDF5 file
-    store = pd.HDFStore(hdf_filename, 'w', complevel=9, complib='blosc')
-
->>>>>>> d8fae1f6
     # Iterate though all houses and channels
     houses = _find_all_houses(input_path)
     for house_id in houses:
@@ -102,20 +90,17 @@
             measurements = measurement_mapping_func(house_id, chan_id)
             csv_filename = _get_csv_filename(input_path, key)
             df = _load_csv(csv_filename, measurements, tz)
-<<<<<<< HEAD
-            df = df.sort_index() # raw REDD data isn't always sorted
-            #store.put(str(key), df, format='table')
-            #store.flush()
-            store.append(str(key), df)
-=======
+
             if sort_index:
                 df = df.sort_index() # raw REDD data isn't always sorted
-            _store_put(store, str(key), df)
-            store.flush()
->>>>>>> d8fae1f6
+            # Hack to check if HDFDataStore
+            if isinstance(store, HDFDataStore):
+                # I think this code should be in HDFDataStore.append
+                _store_put(store.store, str(key), df)
+                store.store.flush()
+            else:
+                store.append(str(key), df)
         print()
-
-    #store.close()
     
 
 def _store_put(store, key, df):
