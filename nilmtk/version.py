--- conflicted
+++ resolved
@@ -1,7 +1,2 @@
-<<<<<<< HEAD
-version = '0.1.0.dev-c4d1a28'
-short_version = '0.1.0'
-=======
 version = '0.2.0.dev-c5adddf'
-short_version = '0.2.0'
->>>>>>> 0c682233
+short_version = '0.2.0'